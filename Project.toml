name = "FastAI"
uuid = "5d0beca9-ade8-49ae-ad0b-a3cf890e669f"
authors = ["Peter Wolf", "Julia Community"]
version = "0.1.0"

[deps]
Flux = "587475ba-b771-5e3f-ad9e-33799f191a9c"
Infiltrator = "5903a43b-9cc3-4c30-8d17-598619ec4e9b"
Random = "9a3f8284-a2c9-5f02-9a11-845980a1fd5c"
Revise = "295af30f-e4ad-537b-8983-00126c2a3abe"
Statistics = "10745b16-79ce-11e8-11f9-7d13ad32a3b2"
StatsBase = "2913bbd2-ae8a-5f71-8c99-4fb6c76f3a91"
Zygote = "e88e6eb3-aa80-5325-afca-941959d7151f"

[compat]
<<<<<<< HEAD
StatsBase = "0.33"
=======
Infiltrator = "0.3"
Flux = "0.11"
>>>>>>> ae7dbd6b
julia = "1"

[extras]
Test = "8dfed614-e22c-5e08-85e1-65c5234f0b40"

[targets]
test = ["Test"]<|MERGE_RESOLUTION|>--- conflicted
+++ resolved
@@ -13,12 +13,9 @@
 Zygote = "e88e6eb3-aa80-5325-afca-941959d7151f"
 
 [compat]
-<<<<<<< HEAD
 StatsBase = "0.33"
-=======
 Infiltrator = "0.3"
 Flux = "0.11"
->>>>>>> ae7dbd6b
 julia = "1"
 
 [extras]
