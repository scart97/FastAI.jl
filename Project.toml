--- conflicted
+++ resolved
@@ -13,11 +13,8 @@
 Zygote = "e88e6eb3-aa80-5325-afca-941959d7151f"
 
 [compat]
-<<<<<<< HEAD
 Infiltrator = "0.3"
-=======
 Flux = "0.11"
->>>>>>> 8f0c1ee1
 julia = "1"
 
 [extras]
